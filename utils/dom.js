--- conflicted
+++ resolved
@@ -89,7 +89,6 @@
   overlay.style.borderRadius = '0.75rem';
   overlay.style.position = 'fixed';
   overlay.style.margin = "0";
-<<<<<<< HEAD
   
   if (!overlay.hasAttribute("popover")) {
     overlay.setAttribute("popover", "manual");
@@ -105,10 +104,6 @@
       // Ignore if already shown
     }
   }
-=======
-  overlay.style.display = 'block';
-  overlay.style.zIndex = '9999';
->>>>>>> f7a8ffed
 };
 
 /**
@@ -431,22 +426,9 @@
   switch (e.key) {
     case 'ArrowDown':
       e.preventDefault();
-<<<<<<< HEAD
       e.stopPropagation();
-      selectedIndex = (selectedIndex + 1) % overlayItems.length;
-      updateSelection();
-      return true;
-      
-    case 'ArrowUp':
-      e.preventDefault();
-      e.stopPropagation();
-      selectedIndex = (selectedIndex - 1 + overlayItems.length) % overlayItems.length;
-      updateSelection();
-      return true;
-=======
       if (overlayItems.length > 1) { 
         const newIndex = (selectedIndex + 1) % overlayItems.length;
-
         if (newIndex !== selectedIndex) {
           selectedIndex = newIndex;
           currentSelectedIndex = selectedIndex;
@@ -454,14 +436,13 @@
           lastKeyNavTime = now;
         }
       }
-      handled = true;
-      break;
+      return true;
       
     case 'ArrowUp':
       e.preventDefault();
+      e.stopPropagation();
       if (overlayItems.length > 1) {
         const newIndex = (selectedIndex - 1 + overlayItems.length) % overlayItems.length;
-
         if (newIndex !== selectedIndex) {
           selectedIndex = newIndex;
           currentSelectedIndex = selectedIndex;
@@ -469,9 +450,7 @@
           lastKeyNavTime = now;
         }
       }
-      handled = true;
-      break;
->>>>>>> f7a8ffed
+      return true;
       
     case 'Enter':
       e.preventDefault();
